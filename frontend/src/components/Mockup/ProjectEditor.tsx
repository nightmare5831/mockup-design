--- conflicted
+++ resolved
@@ -21,17 +21,11 @@
   const [showPreviewModal, setShowPreviewModal] = useState(false);
   const saveTimeoutRef = useRef<NodeJS.Timeout | null>(null);
   
-<<<<<<< HEAD
-  // Local state for pending images
+ // Local state for pending images
   const [pendingProductImage, setPendingProductImage] = useState<File | null>(null);
   const [pendingLogoImage, setPendingLogoImage] = useState<File | null>(null);
   const [localProductImageUrl, setLocalProductImageUrl] = useState<string | null>(null);
   const [localLogoImageUrl, setLocalLogoImageUrl] = useState<string | null>(null);
-=======
-  // Store file objects in local state to avoid Redux serialization issues
-  const [tempProductFile, setTempProductFile] = useState<File | null>(null);
-  const [tempLogoFile, setTempLogoFile] = useState<File | null>(null);
->>>>>>> 05eb5072
   
   const handleTechniqueChange = (technique: string) => {
     dispatch(updateProject({ marking_technique: technique }));
@@ -132,8 +126,7 @@
       return;
     }
 
-<<<<<<< HEAD
-    // Store file locally without uploading
+// Store file locally without uploading
     const localUrl = URL.createObjectURL(file);
     
     if (type === 'products') {
@@ -159,37 +152,6 @@
         description: "Logo will be uploaded when you generate the preview.",
       });
     }
-=======
-    // Store file locally as temporary data without uploading to backend
-    const reader = new FileReader();
-    reader.onload = (e) => {
-      const imageDataUrl = e.target?.result as string;
-      
-      // Update the project with the temporary image data (only data URL, not File)
-      if (type === 'products') {
-        dispatch(updateProject({ 
-          productImage: imageDataUrl
-        }));
-        // Store file in local state to avoid Redux serialization issues
-        setTempProductFile(file);
-        toast({
-          title: "Product image ready",
-          description: "Your product image is ready for preview generation.",
-        });
-      } else {
-        dispatch(updateProject({ 
-          logoImage: imageDataUrl
-        }));
-        // Store file in local state to avoid Redux serialization issues
-        setTempLogoFile(file);
-        toast({
-          title: "Logo ready",
-          description: "Your logo is ready for preview generation.",
-        });
-      }
-    };
-    reader.readAsDataURL(file);
->>>>>>> 05eb5072
   };
 
   const handleGeneratePreview = async () => {
@@ -206,8 +168,7 @@
         duration: 30000, // 30 seconds max duration
       });
       
-<<<<<<< HEAD
-      // Upload pending images first
+ // Upload pending images first
       
       // Upload product image if pending
       if (pendingProductImage) {
@@ -258,43 +219,6 @@
         ),
         duration: 30000,
       });
-=======
-      // First, upload temporary images if they exist
-      if (tempProductFile) {
-        await dispatch(uploadMockupImages({ 
-          mockupId: currentProject.id,
-          image: tempProductFile, 
-          type: 'products' 
-        })).unwrap();
-        // Clear the temporary file after successful upload
-        setTempProductFile(null);
-      }
-      
-      if (tempLogoFile) {
-        await dispatch(uploadMockupImages({ 
-          mockupId: currentProject.id,
-          image: tempLogoFile, 
-          type: 'logos' 
-        })).unwrap();
-        // Clear the temporary file after successful upload
-        setTempLogoFile(null);
-      }
-      
-      // Save current logo positioning/settings to backend first
-      await dispatch(updateMockup({
-        id: currentProject.id,
-        data: {
-          logo_scale: currentProject.logo_scale,
-          logo_rotation: currentProject.logo_rotation,
-          marking_zone_x: currentProject.marking_zone_x,
-          marking_zone_y: currentProject.marking_zone_y,
-          marking_zone_w: currentProject.marking_zone_w,
-          marking_zone_h: currentProject.marking_zone_h,
-          marking_technique: currentProject.marking_technique,
-          logo_opacity: currentProject.logo_opacity,
-        }
-      })).unwrap();
->>>>>>> 05eb5072
       
       // Regenerate the mockup with current settings
       await dispatch(regenerateMockup({
@@ -352,21 +276,13 @@
       id: 1, 
       label: 'Upload Product', 
       icon: Upload, 
-<<<<<<< HEAD
       completed: !!currentProject.product_image_url || !!pendingProductImage 
-=======
-      completed: !!(currentProject.productImage || currentProject.product_image_url)
->>>>>>> 05eb5072
     },
     { 
       id: 2, 
       label: 'Add Logo & Position', 
       icon: Palette, 
-<<<<<<< HEAD
       completed: !!currentProject.logo_image_url || !!pendingLogoImage 
-=======
-      completed: !!(currentProject.logoImage || currentProject.logo_image_url)
->>>>>>> 05eb5072
     },
     { 
       id: 3, 
@@ -488,16 +404,7 @@
               variant="primary"
               onClick={handleGeneratePreview}
               className="w-full h-12 text-base font-medium relative overflow-hidden group"
-<<<<<<< HEAD
               disabled={!currentProject.marking_technique || (!currentProject.product_image_url && !pendingProductImage) || loading}
-=======
-              disabled={
-                !currentProject.marking_technique || 
-                (!currentProject.productImage && !currentProject.product_image_url) || 
-                (!currentProject.logoImage && !currentProject.logo_image_url) || 
-                loading
-              }
->>>>>>> 05eb5072
             >
               <motion.div
                 className="absolute inset-0 bg-gradient-to-r from-primary/20 to-primary/10"
